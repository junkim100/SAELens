# import pandas as pd
# import plotly.express as px
# import numpy as np
import pytest
import torch

from sae_lens.evals import all_loadable_saes
from sae_lens.sae import SAE
<<<<<<< HEAD
=======
from sae_lens.toolkit.pretrained_sae_loaders import get_sae_config_from_hf
from sae_lens.toolkit.pretrained_saes_directory import get_pretrained_saes_directory
>>>>>>> 328e0de3
from sae_lens.training.activations_store import ActivationsStore
from tests.unit.helpers import load_model_cached

# from sae_lens.evals import run_evals


# from transformer_lens import HookedTransformer

torch.set_grad_enabled(False)

example_text = """
Mr. and Mrs. Dursley, of number four, Privet Drive, were proud to say
that they were perfectly normal, thank you very much. They were the last
people you'd expect to be involved in anything strange or mysterious,
because they just didn't hold with such nonsense.
"""


<<<<<<< HEAD
=======
# @pytest.fixture
def all_loadable_saes() -> list[tuple[str, str]]:
    all_loadable_saes = []
    saes_directory = get_pretrained_saes_directory()
    for release, lookup in tqdm(saes_directory.items()):
        for sae_name in lookup.saes_map.keys():
            expected_var_explained = lookup.expected_var_explained[sae_name]
            expected_l0 = lookup.expected_l0[sae_name]
            all_loadable_saes.append(
                (release, sae_name, expected_var_explained, expected_l0)
            )

    return all_loadable_saes


def test_get_sae_config():
    repo_id = "jbloom/GPT2-Small-SAEs-Reformatted"
    cfg = get_sae_config_from_hf(
        repo_id=repo_id,
        folder_name="blocks.0.hook_resid_pre",
    )
    assert cfg is not None


>>>>>>> 328e0de3
@pytest.mark.parametrize(
    "release, sae_name, expected_var_explained, expected_l0", all_loadable_saes()
)
def test_loading_pretrained_saes(
    release: str, sae_name: str, expected_var_explained: float, expected_l0: float
):
    if torch.cuda.is_available():
        device = "cuda"
    elif torch.backends.mps.is_available():
        device = "mps"
    else:
        device = "cpu"

    sae, _, _ = SAE.from_pretrained(release, sae_name, device=device)
    assert isinstance(sae, SAE)


@pytest.mark.parametrize(
    "release, sae_name, expected_var_explained, expected_l0", all_loadable_saes()
)
def test_eval_all_loadable_saes(
    release: str, sae_name: str, expected_var_explained: float, expected_l0: float
):
    """This test is currently only passing for a subset of SAEs because we need to
    have the normalization factors on hand to normalize the activations. We should
    really fold these into SAEs so this test is easy to do."""

    if torch.cuda.is_available():
        device = "cuda"
    elif torch.backends.mps.is_available():
        device = "mps"
    else:
        device = "cpu"

    sae, _, _ = SAE.from_pretrained(release, sae_name, device=device)
    sae.fold_W_dec_norm()

    model = load_model_cached(sae.cfg.model_name)
    model.to(device)

    activation_store = ActivationsStore.from_sae(
        model=model,
        sae=sae,
        streaming=True,
        # fairly conservative parameters here so can use same for larger
        # models without running out of memory.
        store_batch_size_prompts=8,
        train_batch_size_tokens=4096,
        n_batches_in_buffer=4,
        device=device,
    )

    if sae.cfg.normalize_activations == "expected_average_only_in":
        norm_scaling_factor = activation_store.estimate_norm_scaling_factor(
            n_batches_for_norm_estimate=100
        )
        sae.fold_activation_norm_scaling_factor(norm_scaling_factor)
        activation_store.normalize_activations = "none"

    metrics = {}
    # eval_metrics = run_evals(
    #     sae=sae,
    #     activation_store=activation_store,
    #     model=model,
    #     n_eval_batches=10,
    #     eval_batch_size_prompts=8,
    # )  #
    # eval_metrics = dict(eval_metrics)
    # eval_metrics["ce_loss_diff"] = (
    #     eval_metrics["metrics/ce_loss_with_sae"].item()
    #     - eval_metrics["metrics/ce_loss_without_sae"].item()
    # )
    # assert eval_metrics["ce_loss_diff"] < 0.1, "CE Loss Difference is too high"

    # CE Loss Difference
    _, cache = model.run_with_cache(
        example_text, names_filter=[sae.cfg.hook_name], prepend_bos=sae.cfg.prepend_bos
    )

    # Use the SAE
    sae_in = cache[sae.cfg.hook_name].squeeze()[1:]

    feature_acts = sae.encode(sae_in)
    sae_out = sae.decode(feature_acts)

    mean_l0 = (feature_acts[1:] > 0).float().sum(-1).detach().cpu().numpy().mean()

    # # get the FVE of teh SAE
    per_token_l2_loss = (sae_out - sae_in).pow(2).sum(dim=-1).squeeze()
    total_variance = (sae_in - sae_in.mean(0)).pow(2).sum(-1)
    explained_variance = 1 - per_token_l2_loss / total_variance

    metrics["l0"] = mean_l0
    metrics["var_explained"] = explained_variance.mean().cpu().item()

    assert metrics == {
        "l0": pytest.approx(expected_l0, abs=5),
        "var_explained": pytest.approx(expected_var_explained, abs=0.1),
    }

    # assert mean_l0 == pytest.approx(expected_l0, abs=5)
    # assert explained_variance.mean().cpu() == pytest.approx(
    #     expected_var_explained, abs=0.1
    # )<|MERGE_RESOLUTION|>--- conflicted
+++ resolved
@@ -6,11 +6,7 @@
 
 from sae_lens.evals import all_loadable_saes
 from sae_lens.sae import SAE
-<<<<<<< HEAD
-=======
 from sae_lens.toolkit.pretrained_sae_loaders import get_sae_config_from_hf
-from sae_lens.toolkit.pretrained_saes_directory import get_pretrained_saes_directory
->>>>>>> 328e0de3
 from sae_lens.training.activations_store import ActivationsStore
 from tests.unit.helpers import load_model_cached
 
@@ -29,23 +25,6 @@
 """
 
 
-<<<<<<< HEAD
-=======
-# @pytest.fixture
-def all_loadable_saes() -> list[tuple[str, str]]:
-    all_loadable_saes = []
-    saes_directory = get_pretrained_saes_directory()
-    for release, lookup in tqdm(saes_directory.items()):
-        for sae_name in lookup.saes_map.keys():
-            expected_var_explained = lookup.expected_var_explained[sae_name]
-            expected_l0 = lookup.expected_l0[sae_name]
-            all_loadable_saes.append(
-                (release, sae_name, expected_var_explained, expected_l0)
-            )
-
-    return all_loadable_saes
-
-
 def test_get_sae_config():
     repo_id = "jbloom/GPT2-Small-SAEs-Reformatted"
     cfg = get_sae_config_from_hf(
@@ -55,7 +34,6 @@
     assert cfg is not None
 
 
->>>>>>> 328e0de3
 @pytest.mark.parametrize(
     "release, sae_name, expected_var_explained, expected_l0", all_loadable_saes()
 )
